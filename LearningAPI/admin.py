from django.contrib import admin

<<<<<<< HEAD
# Register your models here.
from .models.people import NssUser, Cohort
from .models.skill import (
    CoreSkill, CoreSkillRecord,
    LearningRecordEntry, LearningRecord, LearningWeight,
)


@admin.register(Cohort)
class CohortAdmin(admin.ModelAdmin):
    list_display = ['name', 'slack_channel', 'start_date', 'end_date', ]
=======
from .models.people import NssUser, Assessment
from .models.coursework import Course
from .models.skill import (CoreSkill, CoreSkillRecord, LearningRecord,
                           LearningRecordEntry, LearningWeight)


@admin.register(Assessment)
class AssessmentAdmin(admin.ModelAdmin):
    """Core skills"""
    list_display = ('name', 'source_url', 'type',)

@admin.register(Course)
class CourseAdmin(admin.ModelAdmin):
    """Core skills"""
    list_display = ['name',]
>>>>>>> 4ac05ae1

@admin.register(CoreSkill)
class CoreSkillAdmin(admin.ModelAdmin):
    """Core skills"""
    list_display = ['label',]

@admin.register(CoreSkillRecord)
class CoreSkillRecordAdmin(admin.ModelAdmin):
    """Core skill records"""
    list_display = ('student', 'skill', 'level',)

@admin.register(LearningWeight)
class LearningWeightAdmin(admin.ModelAdmin):
    """Learning weights"""
    list_display = ['label', 'weight',]

@admin.register(LearningRecord)
class LearningRecordAdmin(admin.ModelAdmin):
    """Learning records"""
    list_display = ['student', 'weight',]

@admin.register(LearningRecordEntry)
class LearningRecordEntryAdmin(admin.ModelAdmin):
    """Learning record entries"""
    list_display = ['record', 'instructor', 'note']

@admin.register(NssUser)
class NssUserAdmin(admin.ModelAdmin):
    """Users"""
    list_display = ['user', 'slack_handle', 'github_handle']<|MERGE_RESOLUTION|>--- conflicted
+++ resolved
@@ -1,23 +1,17 @@
 from django.contrib import admin
 
-<<<<<<< HEAD
 # Register your models here.
-from .models.people import NssUser, Cohort
+from .models.people import NssUser, Assessment, Cohort
+from .models.coursework import Course
+
 from .models.skill import (
     CoreSkill, CoreSkillRecord,
     LearningRecordEntry, LearningRecord, LearningWeight,
 )
 
-
 @admin.register(Cohort)
 class CohortAdmin(admin.ModelAdmin):
     list_display = ['name', 'slack_channel', 'start_date', 'end_date', ]
-=======
-from .models.people import NssUser, Assessment
-from .models.coursework import Course
-from .models.skill import (CoreSkill, CoreSkillRecord, LearningRecord,
-                           LearningRecordEntry, LearningWeight)
-
 
 @admin.register(Assessment)
 class AssessmentAdmin(admin.ModelAdmin):
@@ -28,7 +22,6 @@
 class CourseAdmin(admin.ModelAdmin):
     """Core skills"""
     list_display = ['name',]
->>>>>>> 4ac05ae1
 
 @admin.register(CoreSkill)
 class CoreSkillAdmin(admin.ModelAdmin):
