from django.db.models import Count, Q
from django.db import IntegrityError
from django.http import HttpResponseServerError
from rest_framework import serializers, status
from rest_framework import permissions
from rest_framework.decorators import action
from rest_framework.response import Response
from rest_framework.viewsets import ViewSet
from ..models.people import Cohort, NssUser, NssUserCohort


class CohortPermission(permissions.BasePermission):
    """Cohort permissions"""

    def has_permission(self, request, view):
        if view.action in ['create', 'update', 'destroy', 'assign']:
            return request.auth.user.is_staff
        elif view.action in ['retrieve', 'list']:
            return True
        else:
            return False


class CohortViewSet(ViewSet):
    """Cohort view set"""

    permission_classes = (CohortPermission,)

    def create(self, request):
        """Handle POST operations

        Returns:
            Response -- JSON serialized instance
        """
        cohort = Cohort()
        cohort.name = request.data["name"]
        cohort.slack_channel = request.data["slackChannel"]
        cohort.start_date = request.data["startDate"]
        cohort.end_date = request.data["endDate"]
        cohort.break_start_date = '2022-01-01'
        cohort.break_end_date = '2022-01-01'

        try:
            cohort.save()
            serializer = CohortSerializer(cohort, context={'request': request})
            return Response(serializer.data, status=status.HTTP_201_CREATED)

        except IntegrityError as ex:
            if "cohort_name_key" in ex.args[0]:
                return Response({"reason": "Duplicate cohort name."}, status=status.HTTP_400_BAD_REQUEST)
            else:
                return Response({"reason": "Duplicate cohort Slack channel."}, status=status.HTTP_400_BAD_REQUEST)

        except Exception as ex:
            return Response({"reason": ex.args[0]}, status=status.HTTP_400_BAD_REQUEST)

    def retrieve(self, request, pk=None):
        """Handle GET requests for single item

        Returns:
            Response -- JSON serialized instance
        """
        try:
            cohort = Cohort.objects.annotate(
                students=Count(
                    'members',
                    filter=Q(members__nss_user__user__is_staff=False)
                )
            ).get(pk=pk)

            serializer = CohortSerializer(cohort, context={'request': request})
            return Response(serializer.data)
        except Exception as ex:
            return HttpResponseServerError(ex)

    def update(self, request, pk=None):
        """Handle PUT requests

        Returns:
            Response -- Empty body with 204 status code
        """
        try:
            cohort = Cohort.objects.get(pk=pk)
            cohort.name = request.data["name"]
            cohort.slack_channel = request.data["slack_channel"]
            cohort.start_date = request.data["start_date"]
            cohort.end_date = request.data["end_date"]
            cohort.break_start_date = request.data["break_start_date"]
            cohort.break_end_date = request.data["break_end_date"]

            cohort.save()
        except Cohort.DoesNotExist:
            return Response(None, status=status.HTTP_404_NOT_FOUND)

        except Exception as ex:
            return HttpResponseServerError(ex)

        return Response(None, status=status.HTTP_204_NO_CONTENT)

    def destroy(self, request, pk=None):
        """Handle DELETE requests for a single item

        Returns:
            Response -- 204, 404, or 500 status code
        """
        try:
            cohort = Cohort.objects.get(pk=pk)
            cohort.delete()

            return Response(None, status=status.HTTP_204_NO_CONTENT)

        except Cohort.DoesNotExist as ex:
            return Response({'message': ex.args[0]}, status=status.HTTP_404_NOT_FOUND)

        except Exception as ex:
            return Response({'message': ex.args[0]}, status=status.HTTP_500_INTERNAL_SERVER_ERROR)

    def list(self, request):
        """Handle GET requests for all items

        Returns:
            Response -- JSON serialized array
        """
        try:
            cohorts = Cohort.objects.all()

            # Fuzzy search on `q` param present
            search_terms = self.request.query_params.get('q', None)
            limit = self.request.query_params.get('limit', None)

            if search_terms is not None:
                for letter in list(search_terms):
                    cohorts = cohorts.filter(name__icontains=letter)

                serializer = MiniCohortSerializer(
                    cohorts, many=True, context={'request': request})
                return Response(serializer.data, status=status.HTTP_200_OK)

            cohorts = cohorts.annotate(
                students=Count('members', filter=Q(members__nss_user__user__is_staff=False)),
                is_instructor=Count('members', filter=Q(members__nss_user__user=request.auth.user)),
            ).all().order_by('-pk')

            if limit is not None:
                cohorts = cohorts.order_by("-start_date")[0:int(limit)]

            serializer = CohortSerializer(
                cohorts, many=True, context={'request': request})
            return Response(serializer.data, status=status.HTTP_200_OK)
        except Exception as ex:
            return HttpResponseServerError(ex)

    @action(methods=['post', 'delete'], detail=True)
    def assign(self, request, pk):
        """Assign student or instructor to an existing cohort"""

        if request.method == "POST":
            cohort = None
            member = None
            user_type = request.query_params.get("userType", None)

            try:

                if user_type is not None and user_type == "instructor":
                    user_id = request.auth.user.id

                    try:
                        member = NssUser.objects.get(pk=user_id)
                        NssUserCohort.objects.get(nss_user=member)

                        return Response(
                            {'message': 'Instructor cannot be in more than 1 cohort at a time'},
                            status=status.HTTP_400_BAD_REQUEST
                        )
                    except NssUserCohort.DoesNotExist:
                        pass

                else:
                    user_id = int(request.data["person_id"])
                    member = NssUser.objects.get(pk=user_id)

                cohort = Cohort.objects.get(pk=pk)
                NssUserCohort.objects.get(cohort=cohort, nss_user=member)

                return Response(
                    {'message': 'Person is already assigned to cohort'},
                    status=status.HTTP_400_BAD_REQUEST
                )

            except NssUserCohort.DoesNotExist:
                relationship = NssUserCohort()
                relationship.cohort = cohort
                relationship.nss_user = member
                relationship.save()

            except Cohort.DoesNotExist as ex:
                return Response({'message': ex.args[0]}, status=status.HTTP_404_NOT_FOUND)

            except NssUser.DoesNotExist as ex:
                return Response({'message': ex.args[0]}, status=status.HTTP_404_NOT_FOUND)

            except Exception as ex:
                return HttpResponseServerError(ex)

            return Response({'message': 'User assigned to cohort'}, status=status.HTTP_201_CREATED)

        elif request.method == "DELETE":
            user_type = request.query_params.get("userType", None)

            if user_type is not None and user_type == "instructor":
                user_id = request.auth.user.id
            else:
                user_id = int(request.data["student_id"])

            try:
                cohort = Cohort.objects.get(pk=pk)
                member = NssUser.objects.get(pk=user_id)
                rel = NssUserCohort.objects.get(cohort=cohort, nss_user=member)
                rel.delete()

                return Response(None, status=status.HTTP_204_NO_CONTENT)

            except Cohort.DoesNotExist as ex:
                return Response({'message': ex.args[0]}, status=status.HTTP_404_NOT_FOUND)

            except NssUser.DoesNotExist as ex:
                return Response({'message': ex.args[0]}, status=status.HTTP_404_NOT_FOUND)

            except NssUserCohort.DoesNotExist as ex:
                return Response({'message': "Student is not assigned to that cohort."}, status=status.HTTP_400_BAD_REQUEST)

            except Exception as ex:
                return Response({'message': ex.args[0]}, status=status.HTTP_500_INTERNAL_SERVER_ERROR)

        return Response({'message': 'Unsupported HTTP method'}, status=status.HTTP_405_METHOD_NOT_ALLOWED)


class MiniCohortSerializer(serializers.ModelSerializer):
    """JSON serializer"""

    class Meta:
        model = Cohort
        fields = ('id', 'name')


class CohortSerializer(serializers.ModelSerializer):
    """JSON serializer"""

    class Meta:
        model = Cohort
<<<<<<< HEAD
        fields = ('id', 'name', 'slack_channel', 'start_date',
                  'end_date', 'students', 'instructors')
=======
        fields = ('id', 'name', 'slack_channel', 'start_date', 'end_date', 'coaches',
                  'break_start_date', 'break_end_date', 'students', 'is_instructor', )
>>>>>>> bf3f6011
<|MERGE_RESOLUTION|>--- conflicted
+++ resolved
@@ -248,10 +248,5 @@
 
     class Meta:
         model = Cohort
-<<<<<<< HEAD
-        fields = ('id', 'name', 'slack_channel', 'start_date',
-                  'end_date', 'students', 'instructors')
-=======
         fields = ('id', 'name', 'slack_channel', 'start_date', 'end_date', 'coaches',
-                  'break_start_date', 'break_end_date', 'students', 'is_instructor', )
->>>>>>> bf3f6011
+                  'break_start_date', 'break_end_date', 'students', 'is_instructor', )